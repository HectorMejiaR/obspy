language: c

branches:
  only:
    - master
    - /^maintenance_[0-9]+\.[0-9]+\.x$/

sudo: false

matrix:
  include:
    # do one build run with our minimum dependencies
    # (or, well, at least the lowest version number that is available through
    #  anaconda..)
    - os: linux
      env: PYTHON_VERSION=2.7 MINIMUM_DEPENDENCIES="True"
    - os: linux
      env: PYTHON_VERSION=2.7
    - os: linux
      env: PYTHON_VERSION=3.3
    - os: linux
      env: PYTHON_VERSION=3.4
    - os: linux
      env: PYTHON_VERSION=3.5
    - os: linux
      env: PYTHON_VERSION=3.5 ARCHITECTURE_32BIT="True"
      addons:
        apt:
          packages:
            # https://github.com/travis-ci/apt-package-whitelist/blob/master/ubuntu-precise
            - libstdc++6:i386
            - gcc-multilib
    - os: osx
      env: PYTHON_VERSION=2.7
    - os: osx
      env: PYTHON_VERSION=3.5

install:
  - if [[ "$TRAVIS_OS_NAME" == "osx" ]]; then
      export OS="MacOSX";
    else
      export OS="Linux";
    fi
  - |
      if [[ "$ARCHITECTURE_32BIT" == "True" ]]; then
        export ARCH=""
        # OPT is used by setuptools patches contained in newer numpy versions
        # used by obspy when running pip install --no-deps .
        export OPT="-m32"
        # workaround for sudo dpkg --add-architecture i386
        # be sure multiarch is the only file in this directory
        ls /etc/dpkg/dpkg.cfg.d/
        # multiarch must contain foreign-architecture i386. If not it will
        # error later and you need to do the following and add sudo: true
        #sudo sh -c "echo 'foreign-architecture i386' > /etc/dpkg/dpkg.cfg.d/multiarch"
        cat /etc/dpkg/dpkg.cfg.d/multiarch
      else
        export ARCH="_64"
      fi
  - if [[ "${PYTHON_VERSION:0:1}" == '2' ]]; then
      wget https://repo.continuum.io/miniconda/Miniconda-latest-${OS}-x86${ARCH}.sh -O miniconda.sh;
    else
      wget https://repo.continuum.io/miniconda/Miniconda3-latest-${OS}-x86${ARCH}.sh -O miniconda.sh;
    fi
  - bash miniconda.sh -b -p $HOME/miniconda
  - export PATH="$HOME/miniconda/bin:$PATH"
  - hash -r
  - conda config --set always_yes yes --set changeps1 no
  - conda update -q conda
  # Useful for debugging any issues with conda
  - conda info -a
  - |
      if [[ "$MINIMUM_DEPENDENCIES" == 'True' ]]; then
        NUMPY_VERSION=1.6.2
        SCIPY_VERSION=0.11.0
        MPL_VERSION=1.1.1
        # no basemap version works with this old numpy, so leave out
        BASEMAP=""
        PYPROJ="pyproj"
        # ancient matplotlib needs to be turned to AGG before anything else,
        # otherwise it tries to import incompatible version of Qt as a backend
        # and hick-ups..
        mkdir -p $HOME/.matplotlib
        echo 'backend:AGG' > $HOME/.matplotlib/matplotlibrc
      elif [[ "${PYTHON_VERSION}" == '3.3' ]]; then
        # newer package versions for 3.3 not available via anaconda
        NUMPY_VERSION=1.9.2
        SCIPY_VERSION=0.16.0
        MPL_VERSION=1.4.3
        BASEMAP="basemap=1.0.7"
        # no cartopy for py33 in conda-forge channel
        # anaconda doesn't provide pyproj for Python 3.3 anymore, looks like
        PYPROJ=""
      elif [[ "${PYTHON_VERSION:0:1}" == '3' ]]; then
        NUMPY_VERSION=1.10.4
        SCIPY_VERSION=0.17.0
        MPL_VERSION=1.5.1
        BASEMAP="basemap=1.0.7"
        PYPROJ="pyproj"
      else
        NUMPY_VERSION=1.10.4
        SCIPY_VERSION=0.17.0
        MPL_VERSION=1.5.1
        BASEMAP="basemap=1.0.7"
        PYPROJ="pyproj"
      fi
  - conda create -q -n test-environment
        python=$PYTHON_VERSION
        numpy=$NUMPY_VERSION
        scipy=$SCIPY_VERSION
        matplotlib=$MPL_VERSION
        $BASEMAP
        $PYPROJ
        flake8
        future
        lxml
        decorator
        sqlalchemy
        mock
        nose
        gdal
        docopt
        coverage
        requests
        jsonschema
  - source activate test-environment
<<<<<<< HEAD
  - conda config --add channels conda-forge
  - conda install --no-update-dependencies cartopy || true
=======
  # additional, optional packages that run some more tests but are not
  # available for all archs. "--no-update-dependencies" keeps other packages at
  # already installed version (ideally we should handle package versions
  # through pinning or an environment file..)
  - conda config --add channels conda-forge
  - conda install --no-update-dependencies m2crypto || true
>>>>>>> 45ec5bbd
  # install packages not available via conda
  - pip install codecov
  - pip install geographiclib
  # current pyimgur stable release has a py3 incompatibility
  - pip install https://github.com/megies/PyImgur/archive/py3.zip
  - pip freeze
  - pip install pep8-naming
  - pip install https://github.com/obspy/obspy_github_api/archive/0.7.0.zip
  - conda list
  # done installing dependencies
  - git version
  - git fetch origin --tags --unshallow
  - git remote add obspy git://github.com/obspy/obspy.git
  - git fetch obspy --tags
  - git status
  - git branch -vv
  - git remote -vv
  # try to set correct remote tracking branch (to get branch info in version number of reports at tests.obspy.org)
  - |
      if [ "$TRAVIS_PULL_REQUEST" != "false" ]
        # we're building a pull request, so we need to find out the fork it's coming from through github API
        then GITHUB_LABEL=`python -c "from urllib import urlopen; import json; print(json.loads(urlopen(\"https://api.github.com/repos/$TRAVIS_REPO_SLUG/pulls/$TRAVIS_PULL_REQUEST\").read()).get('head').get('label'))"`
             export GITHUB_FORK=${GITHUB_LABEL%:*}
             export GITHUB_REMOTE=${GITHUB_FORK}/obspy
             export GITHUB_BRANCH=${GITHUB_LABEL#*:}
        # we're building a branch on the main repo
        else export GITHUB_REMOTE=$TRAVIS_REPO_SLUG
             export GITHUB_BRANCH=$TRAVIS_BRANCH
             export GITHUB_FORK=${TRAVIS_REPO_SLUG%/*}; fi \
      && echo "$GITHUB_REMOTE $GITHUB_FORK $GITHUB_BRANCH" \
      && if [ "$GITHUB_FORK" != "obspy" ]
          then git remote add $GITHUB_FORK git://github.com/$GITHUB_REMOTE; fi \
      && git fetch $GITHUB_FORK +refs/heads/$GITHUB_BRANCH \
      && git checkout -b tested_branch \
      && git branch --set-upstream-to=$GITHUB_FORK/$GITHUB_BRANCH \
      || echo
  - git branch -vv
  - git remote -vv
  - pip install --no-deps .
  - git status

script:
  # We change directories to make sure that python won't find the copy
  # of obspy in the source directory, see
  # https://github.com/numpy/numpy/blob/master/.travis.yml#L44
  - mkdir empty
  - cd empty
  # check if any additional modules should be tested (via github issue comments)
  - |
      if [ "$TRAVIS_PULL_REQUEST" != "false" ]
        # we're building a pull request, so check what modules should be tested
        then export MODULELIST=`python -c "from obspy_github_api import get_module_test_list; print('obspy.' + ',obspy.'.join(get_module_test_list($TRAVIS_PULL_REQUEST)))"`
             export MODULELISTSPACES=`python -c "from obspy_github_api import get_module_test_list; print(' '.join(get_module_test_list($TRAVIS_PULL_REQUEST)))"`
        # we're building a branch on the main repo, so test *all* modules
        else export MODULELIST=`python -c "from obspy.core.util import ALL_MODULES as MODULES; print('obspy.' + ',obspy.'.join(MODULES))"`
      fi
  - echo $MODULELIST
  - echo $MODULELISTSPACES
  # need to set IFS so that space-separated MODULELISTSPACES list is interpreted correctly by run_tests()
  - export IFS=" "
  # if not on a PR, i.e. running on a push to master or maintenance_XXX: test *all* modules
  - if [[ "$TRAVIS_PULL_REQUEST" == "false" ]]; then
      coverage run --rcfile=.coveragerc --source=${MODULELIST} -m obspy.scripts.runtests --all -n travis-ci -r --ci-url="https://travis-ci.org/${TRAVIS_REPO_SLUG}/jobs/${TRAVIS_JOB_ID}";
    else
      coverage run --rcfile=.coveragerc --source=${MODULELIST} -m obspy.scripts.runtests -n travis-ci -r --ci-url="https://travis-ci.org/${TRAVIS_REPO_SLUG}/jobs/${TRAVIS_JOB_ID}" --pr-url="https://github.com/obspy/obspy/pull/${TRAVIS_PULL_REQUEST}" $MODULELISTSPACES;
    fi;

after_script:
  # if coverage file was created, upload data to codecov
  - ls .coverage && codecov

notifications:
    email: false<|MERGE_RESOLUTION|>--- conflicted
+++ resolved
@@ -124,17 +124,13 @@
         requests
         jsonschema
   - source activate test-environment
-<<<<<<< HEAD
-  - conda config --add channels conda-forge
-  - conda install --no-update-dependencies cartopy || true
-=======
   # additional, optional packages that run some more tests but are not
   # available for all archs. "--no-update-dependencies" keeps other packages at
   # already installed version (ideally we should handle package versions
   # through pinning or an environment file..)
   - conda config --add channels conda-forge
   - conda install --no-update-dependencies m2crypto || true
->>>>>>> 45ec5bbd
+  - conda install --no-update-dependencies cartopy || true
   # install packages not available via conda
   - pip install codecov
   - pip install geographiclib
